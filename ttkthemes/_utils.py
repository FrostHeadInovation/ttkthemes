"""
Author: RedFantom
License: GNU GPLv3
Copyright (c) 2017-2018 RedFantom
"""
import sys
import os
<<<<<<< HEAD
from shutil import rmtree
from tempfile import gettempdir
=======
>>>>>>> 46639d11


def is_python_3():
    """Check interpreter version"""
    return sys.version_info.major == 3


<<<<<<< HEAD
def get_file_directory():
    """Return an absolute path to the current file directory"""
    return os.path.dirname(os.path.realpath(__file__))


def get_temp_directory():
    """Return an absolute path to an existing temporary directory"""
    # Supports all platforms supported by tempfile
    directory = os.path.join(gettempdir(), "ttkthemes")
    if not os.path.exists(directory):
        os.makedirs(directory)
    return directory


def get_themes_directory():
    """Return an absolute path the to /themes directory"""
    return os.path.join(get_file_directory(), "themes")


def create_directory(directory):
    if os.path.exists(directory):
        rmtree(directory)
    os.makedirs(directory)
    return directory
=======
def get_tkimg_directory():
    """
    Return an absolute path to the TkImg directory for current platform
    """
    return os.path.join(os.path.dirname(__file__), "tkimg")
>>>>>>> 46639d11
<|MERGE_RESOLUTION|>--- conflicted
+++ resolved
@@ -5,11 +5,8 @@
 """
 import sys
 import os
-<<<<<<< HEAD
 from shutil import rmtree
 from tempfile import gettempdir
-=======
->>>>>>> 46639d11
 
 
 def is_python_3():
@@ -17,7 +14,6 @@
     return sys.version_info.major == 3
 
 
-<<<<<<< HEAD
 def get_file_directory():
     """Return an absolute path to the current file directory"""
     return os.path.dirname(os.path.realpath(__file__))
@@ -38,14 +34,15 @@
 
 
 def create_directory(directory):
+    """Create directory but first delete it if it exists"""
     if os.path.exists(directory):
         rmtree(directory)
     os.makedirs(directory)
     return directory
-=======
+
+
 def get_tkimg_directory():
     """
     Return an absolute path to the TkImg directory for current platform
     """
-    return os.path.join(os.path.dirname(__file__), "tkimg")
->>>>>>> 46639d11
+    return os.path.join(os.path.dirname(__file__), "tkimg")