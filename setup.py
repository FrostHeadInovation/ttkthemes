"""
Author: RedFantom
License: GNU GPLv3
Copyright (c) 2017-2018 RedFantom
"""
from setuptools import setup
import os
import sys
from platform import architecture
from shutil import copytree, rmtree


platforms = {
    "win32": "win",
    "linux2": "linux"
}


def read(fname):
    return open(os.path.join(os.path.dirname(__file__), fname)).read()


if __name__ == '__main__':
    # Set up TkImg library
    prefix = sys.platform if sys.platform not in platforms else platforms[sys.platform]
    arch = int(architecture()[0][:2])
    current_dir = os.path.dirname(__file__)
    tkimg_folder = os.path.join(current_dir, "tkimg", "{}{}".format(prefix, arch))
    dest_dir = os.path.join(current_dir, "ttkthemes", "tkimg")
    if os.path.exists(dest_dir):
        rmtree(dest_dir)
    copytree(tkimg_folder, dest_dir)

setup(
    name='ttkthemes',
    packages=['ttkthemes'],
    package_data={"ttkthemes": ["themes/*", "tkimg/*", "README.md", "LICENSE"]},
    version='1.5.2',
    description='A group of themes for the ttk extensions of Tkinter with a Tkinter.Tk wrapper',
    author='The ttkthemes authors',
    author_email='redfantom@outlook.com',
    url='https://github.com/RedFantom/ttkthemes',
    download_url='https://github.com/RedFantom/ttkthemes/releases',
    include_package_data=True,
    keywords=['tkinter', 'ttk', 'gui', 'tcl', 'theme'],
    license='GPLv3',
    long_description=read('README.md'),
<<<<<<< HEAD
    classifiers=['Programming Language :: Python :: 2.7',
                 'Programming Language :: Python :: 3.4',
                 'Programming Language :: Python :: 3.5',
                 'Programming Language :: Python :: 3.6',
                 'Environment :: Win32 (MS Windows)',
                 'Environment :: X11 Applications',
                 'License :: OSI Approved :: GNU General Public License v3 (GPLv3)',
                 'Topic :: Software Development :: Libraries :: Tcl Extensions',
                 'Topic :: Software Development :: Libraries :: Python Modules'],
    zip_safe=False,
    install_requires=["pillow", "numpy"]
=======
    classifiers=[
        'Programming Language :: Python :: 2.7',
        'Programming Language :: Python :: 3.4',
        'Programming Language :: Python :: 3.5',
        'Programming Language :: Python :: 3.6',
        'Environment :: Win32 (MS Windows)',
        'Environment :: X11 Applications',
        'License :: OSI Approved :: GNU General Public License v3 (GPLv3)',
        'Topic :: Software Development :: Libraries :: Tcl Extensions',
        'Topic :: Software Development :: Libraries :: Python Modules'
    ],
    zip_safe=False,
    has_ext_modules=lambda: True
>>>>>>> 46639d11
)<|MERGE_RESOLUTION|>--- conflicted
+++ resolved
@@ -45,7 +45,6 @@
     keywords=['tkinter', 'ttk', 'gui', 'tcl', 'theme'],
     license='GPLv3',
     long_description=read('README.md'),
-<<<<<<< HEAD
     classifiers=['Programming Language :: Python :: 2.7',
                  'Programming Language :: Python :: 3.4',
                  'Programming Language :: Python :: 3.5',
@@ -56,20 +55,6 @@
                  'Topic :: Software Development :: Libraries :: Tcl Extensions',
                  'Topic :: Software Development :: Libraries :: Python Modules'],
     zip_safe=False,
-    install_requires=["pillow", "numpy"]
-=======
-    classifiers=[
-        'Programming Language :: Python :: 2.7',
-        'Programming Language :: Python :: 3.4',
-        'Programming Language :: Python :: 3.5',
-        'Programming Language :: Python :: 3.6',
-        'Environment :: Win32 (MS Windows)',
-        'Environment :: X11 Applications',
-        'License :: OSI Approved :: GNU General Public License v3 (GPLv3)',
-        'Topic :: Software Development :: Libraries :: Tcl Extensions',
-        'Topic :: Software Development :: Libraries :: Python Modules'
-    ],
-    zip_safe=False,
-    has_ext_modules=lambda: True
->>>>>>> 46639d11
+    install_requires=["pillow", "numpy"],
+    has_ext_modules=lambda: True,
 )